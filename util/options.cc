--- conflicted
+++ resolved
@@ -33,15 +33,6 @@
       compaction_filter_factory(
           std::shared_ptr<CompactionFilterFactory>(
             new DefaultCompactionFilterFactory())),
-<<<<<<< HEAD
-=======
-      create_if_missing(false),
-      error_if_exists(false),
-      paranoid_checks(false),
-      env(Env::Default()),
-      info_log(nullptr),
-      info_log_level(INFO),
->>>>>>> abeee9f2
       write_buffer_size(4<<20),
       max_write_buffer_number(2),
       min_write_buffer_number_to_merge(1),
@@ -157,6 +148,7 @@
       paranoid_checks(false),
       env(Env::Default()),
       info_log(nullptr),
+      info_log_level(INFO),
       max_open_files(1000),
       statistics(nullptr),
       disableDataSync(false),
@@ -194,6 +186,7 @@
       paranoid_checks(options.paranoid_checks),
       env(options.env),
       info_log(options.info_log),
+      info_log_level(options.info_log_level),
       max_open_files(options.max_open_files),
       statistics(options.statistics),
       disableDataSync(options.disableDataSync),
