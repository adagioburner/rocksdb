// Copyright (c) 2011 The LevelDB Authors. All rights reserved.
// Use of this source code is governed by a BSD-style license that can be
// found in the LICENSE file. See the AUTHORS file for names of contributors.

#include "db/db_impl.h"

#include <algorithm>
#include <set>
#include <string>
#include <stdint.h>
#include <stdio.h>
#include <vector>
#include <algorithm>
#include "db/builder.h"
#include "db/db_iter.h"
#include "db/dbformat.h"
#include "db/filename.h"
#include "db/log_reader.h"
#include "db/log_writer.h"
#include "db/memtable.h"
#include "db/memtablelist.h"
#include "db/table_cache.h"
#include "db/version_set.h"
#include "db/write_batch_internal.h"
#include "leveldb/db.h"
#include "leveldb/env.h"
#include "leveldb/status.h"
#include "leveldb/table.h"
#include "leveldb/table_builder.h"
#include "port/port.h"
#include "table/block.h"
#include "table/merger.h"
#include "table/two_level_iterator.h"
#include "util/coding.h"
#include "util/logging.h"
#include "util/mutexlock.h"
#include "util/build_version.h"

namespace leveldb {

void dumpLeveldbBuildVersion(Logger * log);

// Information kept for every waiting writer
struct DBImpl::Writer {
  Status status;
  WriteBatch* batch;
  bool sync;
  bool disableWAL;
  bool done;
  port::CondVar cv;

  explicit Writer(port::Mutex* mu) : cv(mu) { }
};

struct DBImpl::CompactionState {
  Compaction* const compaction;

  // Sequence numbers < smallest_snapshot are not significant since we
  // will never have to service a snapshot below smallest_snapshot.
  // Therefore if we have seen a sequence number S <= smallest_snapshot,
  // we can drop all entries for the same key with sequence numbers < S.
  SequenceNumber smallest_snapshot;

  // Files produced by compaction
  struct Output {
    uint64_t number;
    uint64_t file_size;
    InternalKey smallest, largest;
  };
  std::vector<Output> outputs;
  std::list<uint64_t> allocated_file_numbers;

  // State kept for output being generated
  WritableFile* outfile;
  TableBuilder* builder;

  uint64_t total_bytes;

  Output* current_output() { return &outputs[outputs.size()-1]; }

  explicit CompactionState(Compaction* c)
      : compaction(c),
        outfile(NULL),
        builder(NULL),
        total_bytes(0) {
  }
};

struct DBImpl::DeletionState {

  // the set of all live files that cannot be deleted
  std::set<uint64_t> live;

  // a list of all siles that exists in the db directory
  std::vector<std::string> allfiles;

  // the current filenumber, lognumber and prevlognumber
  // that corresponds to the set of files in 'live'.
  uint64_t filenumber, lognumber, prevlognumber;

  // the list of all files to be evicted from the table cahce
  std::vector<uint64_t> files_to_evict;
};

// Fix user-supplied options to be reasonable
template <class T,class V>
static void ClipToRange(T* ptr, V minvalue, V maxvalue) {
  if (static_cast<V>(*ptr) > maxvalue) *ptr = maxvalue;
  if (static_cast<V>(*ptr) < minvalue) *ptr = minvalue;
}
Options SanitizeOptions(const std::string& dbname,
                        const InternalKeyComparator* icmp,
                        const InternalFilterPolicy* ipolicy,
                        const Options& src) {
  Options result = src;
  result.comparator = icmp;
  result.filter_policy = (src.filter_policy != NULL) ? ipolicy : NULL;
  ClipToRange(&result.max_open_files,            20,     50000);
  ClipToRange(&result.write_buffer_size,         64<<10, 1<<30);
  ClipToRange(&result.block_size,                1<<10,  4<<20);
  std::string db_absolute_path;
  src.env->GetAbsolutePath(dbname, &db_absolute_path);
  if (result.info_log == NULL) {
    // Open a log file in the same directory as the db
    src.env->CreateDir(dbname);  // In case it does not exist
    src.env->RenameFile(InfoLogFileName(dbname, db_absolute_path,
        result.db_log_dir), OldInfoLogFileName(dbname,src.env->NowMicros(),
            db_absolute_path, result.db_log_dir));
    Status s = src.env->NewLogger(InfoLogFileName(dbname, db_absolute_path,
        result.db_log_dir), &result.info_log);
    if (!s.ok()) {
      // No place suitable for logging
      result.info_log = NULL;
    }
  }
  if (result.block_cache == NULL) {
    result.block_cache = NewLRUCache(8 << 20);
  }
  return result;
}

DBImpl::DBImpl(const Options& options, const std::string& dbname)
    : env_(options.env),
      internal_comparator_(options.comparator),
      internal_filter_policy_(options.filter_policy),
      options_(SanitizeOptions(
          dbname, &internal_comparator_, &internal_filter_policy_, options)),
      owns_info_log_(options_.info_log != options.info_log),
      owns_cache_(options_.block_cache != options.block_cache),
      dbname_(dbname),
      db_lock_(NULL),
      shutting_down_(NULL),
      bg_cv_(&mutex_),
      mem_(new MemTable(internal_comparator_, NumberLevels())),
      logfile_(NULL),
      logfile_number_(0),
      log_(NULL),
      tmp_batch_(new WriteBatch),
      bg_compaction_scheduled_(0),
      bg_logstats_scheduled_(false),
      manual_compaction_(NULL),
      logger_(NULL),
      disable_delete_obsolete_files_(false),
      delete_obsolete_files_last_run_(0),
<<<<<<< HEAD
      delayed_writes_(0) {
=======
      stall_level0_slowdown_(0),
      stall_memtable_compaction_(0),
      stall_level0_num_files_(0),
      started_at_(options.env->NowMicros()) {
>>>>>>> 8eedf13a
  mem_->Ref();

  env_->GetAbsolutePath(dbname, &db_absolute_path_);
  stats_ = new CompactionStats[options.num_levels];
  // Reserve ten files or so for other uses and give the rest to TableCache.
  const int table_cache_size = options_.max_open_files - 10;
  table_cache_ = new TableCache(dbname_, &options_, table_cache_size);

  versions_ = new VersionSet(dbname_, &options_, table_cache_,
                             &internal_comparator_);

  dumpLeveldbBuildVersion(options_.info_log);
  options_.Dump(options_.info_log);

#ifdef USE_SCRIBE
  logger_ = new ScribeLogger("localhost", 1456);
#endif

  char name[100];
  Status st = env_->GetHostName(name, 100L);
  if(st.ok()) {
    host_name_ = name;
  } else {
    Log(options_.info_log, "Can't get hostname, use localhost as host name.");
    host_name_ = "localhost";
  }
  last_log_ts = 0;
}

DBImpl::~DBImpl() {
  // Wait for background work to finish
  mutex_.Lock();
  shutting_down_.Release_Store(this);  // Any non-NULL value is ok
  while (bg_compaction_scheduled_ || bg_logstats_scheduled_) {
    bg_cv_.Wait();
  }
  mutex_.Unlock();

  if (db_lock_ != NULL) {
    env_->UnlockFile(db_lock_);
  }

  delete versions_;
  if (mem_ != NULL) mem_->Unref();
  imm_.UnrefAll();
  delete tmp_batch_;
  delete log_;
  delete logfile_;
  delete table_cache_;
  delete[] stats_;

  if (owns_info_log_) {
    delete options_.info_log;
  }
  if (owns_cache_) {
    delete options_.block_cache;
  }

  delete logger_;
}

Status DBImpl::NewDB() {
  VersionEdit new_db(NumberLevels());
  new_db.SetComparatorName(user_comparator()->Name());
  new_db.SetLogNumber(0);
  new_db.SetNextFile(2);
  new_db.SetLastSequence(0);

  const std::string manifest = DescriptorFileName(dbname_, 1);
  WritableFile* file;
  Status s = env_->NewWritableFile(manifest, &file);
  if (!s.ok()) {
    return s;
  }
  {
    log::Writer log(file);
    std::string record;
    new_db.EncodeTo(&record);
    s = log.AddRecord(record);
    if (s.ok()) {
      s = file->Close();
    }
  }
  delete file;
  if (s.ok()) {
    // Make "CURRENT" file that points to the new manifest file.
    s = SetCurrentFile(env_, dbname_, 1);
  } else {
    env_->DeleteFile(manifest);
  }
  return s;
}

void DBImpl::MaybeIgnoreError(Status* s) const {
  if (s->ok() || options_.paranoid_checks) {
    // No change needed
  } else {
    Log(options_.info_log, "Ignoring error %s", s->ToString().c_str());
    *s = Status::OK();
  }
}

// Returns the list of live files in 'live' and the list
// of all files in the filesystem in 'allfiles'.
void DBImpl::FindObsoleteFiles(DeletionState& deletion_state) {
  mutex_.AssertHeld();

  // if deletion is disabled, do nothing
  if (disable_delete_obsolete_files_) {
    return;
  }

  // This method is costly when the number of files is large.
  // Do not allow it to trigger more often than once in
  // delete_obsolete_files_period_micros.
  if (options_.delete_obsolete_files_period_micros != 0) {
    const uint64_t now_micros = env_->NowMicros();
    if (delete_obsolete_files_last_run_ + 
        options_.delete_obsolete_files_period_micros > now_micros) {
      return;
    }
    delete_obsolete_files_last_run_ = now_micros;
  }

  // Make a set of all of the live files
  deletion_state.live = pending_outputs_;
  versions_->AddLiveFiles(&deletion_state.live);

  // set of all files in the directory
  env_->GetChildren(dbname_, &deletion_state.allfiles); // Ignore errors

  // store the current filenum, lognum, etc
  deletion_state.filenumber = versions_->ManifestFileNumber();
  deletion_state.lognumber = versions_->LogNumber();
  deletion_state.prevlognumber = versions_->PrevLogNumber();
}

// Diffs the files listed in filenames and those that do not
// belong to live files are posibly removed. If the removed file
// is a sst file, then it returns the file number in files_to_evict.
// It is not necesary to hold the mutex when invoking this method.
void DBImpl::PurgeObsoleteFiles(DeletionState& state) {
  uint64_t number;
  FileType type;
  std::vector<std::string> old_log_files;
  for (size_t i = 0; i < state.allfiles.size(); i++) {
    if (ParseFileName(state.allfiles[i], &number, &type)) {
      bool keep = true;
      switch (type) {
        case kLogFile:
          keep = ((number >= state.lognumber) ||
                  (number == state.prevlognumber));
          break;
        case kDescriptorFile:
          // Keep my manifest file, and any newer incarnations'
          // (in case there is a race that allows other incarnations)
          keep = (number >= state.filenumber);
          break;
        case kTableFile:
          keep = (state.live.find(number) != state.live.end());
          break;
        case kTempFile:
          // Any temp files that are currently being written to must
          // be recorded in pending_outputs_, which is inserted into "live"
          keep = (state.live.find(number) != state.live.end());
          break;
        case kInfoLogFile:
          keep = true;
          if (number != 0) {
            old_log_files.push_back(state.allfiles[i]);
          }
          break;
        case kCurrentFile:
        case kDBLockFile:
          keep = true;
          break;
      }

      if (!keep) {
        if (type == kTableFile) {
          // record the files to be evicted from the cache
          state.files_to_evict.push_back(number);
        }
        Log(options_.info_log, "Delete type=%d #%lld\n",
            int(type),
            static_cast<unsigned long long>(number));
        Status st = env_->DeleteFile(dbname_ + "/" + state.allfiles[i]);
        if(!st.ok()) {
          Log(options_.info_log, "Delete type=%d #%lld FAILED\n",
              int(type),
              static_cast<unsigned long long>(number));
        }
      }
    }
  }

  // Delete old log files.
  int old_log_file_count = old_log_files.size();
  if (old_log_file_count >= KEEP_LOG_FILE_NUM &&
      !options_.db_log_dir.empty()) {
    std::sort(old_log_files.begin(), old_log_files.end());
    for (int i = 0; i >= (old_log_file_count - KEEP_LOG_FILE_NUM); i++) {
      std::string& to_delete = old_log_files.at(i);
      // Log(options_.info_log, "Delete type=%d %s\n",
      //     int(kInfoLogFile), to_delete.c_str());
      env_->DeleteFile(dbname_ + "/" + to_delete);
    }
  }
}

void DBImpl::EvictObsoleteFiles(DeletionState& state) {
  mutex_.AssertHeld();
  for (unsigned int i = 0; i < state.files_to_evict.size(); i++) {
    table_cache_->Evict(state.files_to_evict[i]);
  }
}

void DBImpl::DeleteObsoleteFiles() {
  mutex_.AssertHeld();
  DeletionState deletion_state;
  std::set<uint64_t> live;
  std::vector<std::string> allfiles;
  std::vector<uint64_t> files_to_evict;
  uint64_t filenumber, lognumber, prevlognumber;
  FindObsoleteFiles(deletion_state);
  PurgeObsoleteFiles(deletion_state);
  EvictObsoleteFiles(deletion_state);
}

Status DBImpl::Recover(VersionEdit* edit) {
  mutex_.AssertHeld();

  // Ignore error from CreateDir since the creation of the DB is
  // committed only when the descriptor is created, and this directory
  // may already exist from a previous failed creation attempt.
  env_->CreateDir(dbname_);
  assert(db_lock_ == NULL);
  Status s = env_->LockFile(LockFileName(dbname_), &db_lock_);
  if (!s.ok()) {
    return s;
  }

  if (!env_->FileExists(CurrentFileName(dbname_))) {
    if (options_.create_if_missing) {
      s = NewDB();
      if (!s.ok()) {
        return s;
      }
    } else {
      return Status::InvalidArgument(
          dbname_, "does not exist (create_if_missing is false)");
    }
  } else {
    if (options_.error_if_exists) {
      return Status::InvalidArgument(
          dbname_, "exists (error_if_exists is true)");
    }
  }

  s = versions_->Recover();
  if (s.ok()) {
    SequenceNumber max_sequence(0);

    // Recover from all newer log files than the ones named in the
    // descriptor (new log files may have been added by the previous
    // incarnation without registering them in the descriptor).
    //
    // Note that PrevLogNumber() is no longer used, but we pay
    // attention to it in case we are recovering a database
    // produced by an older version of leveldb.
    const uint64_t min_log = versions_->LogNumber();
    const uint64_t prev_log = versions_->PrevLogNumber();
    std::vector<std::string> filenames;
    s = env_->GetChildren(dbname_, &filenames);
    if (!s.ok()) {
      return s;
    }
    uint64_t number;
    FileType type;
    std::vector<uint64_t> logs;
    for (size_t i = 0; i < filenames.size(); i++) {
      if (ParseFileName(filenames[i], &number, &type)
          && type == kLogFile
          && ((number >= min_log) || (number == prev_log))) {
        logs.push_back(number);
      }
    }

    // Recover in the order in which the logs were generated
    std::sort(logs.begin(), logs.end());
    for (size_t i = 0; i < logs.size(); i++) {
      s = RecoverLogFile(logs[i], edit, &max_sequence);

      // The previous incarnation may not have written any MANIFEST
      // records after allocating this log number.  So we manually
      // update the file number allocation counter in VersionSet.
      versions_->MarkFileNumberUsed(logs[i]);
    }

    if (s.ok()) {
      if (versions_->LastSequence() < max_sequence) {
        versions_->SetLastSequence(max_sequence);
      }
    }
  }

  return s;
}

Status DBImpl::RecoverLogFile(uint64_t log_number,
                              VersionEdit* edit,
                              SequenceNumber* max_sequence) {
  struct LogReporter : public log::Reader::Reporter {
    Env* env;
    Logger* info_log;
    const char* fname;
    Status* status;  // NULL if options_.paranoid_checks==false
    virtual void Corruption(size_t bytes, const Status& s) {
      Log(info_log, "%s%s: dropping %d bytes; %s",
          (this->status == NULL ? "(ignoring error) " : ""),
          fname, static_cast<int>(bytes), s.ToString().c_str());
      if (this->status != NULL && this->status->ok()) *this->status = s;
    }
  };

  mutex_.AssertHeld();

  // Open the log file
  std::string fname = LogFileName(dbname_, log_number);
  SequentialFile* file;
  Status status = env_->NewSequentialFile(fname, &file);
  if (!status.ok()) {
    MaybeIgnoreError(&status);
    return status;
  }

  // Create the log reader.
  LogReporter reporter;
  reporter.env = env_;
  reporter.info_log = options_.info_log;
  reporter.fname = fname.c_str();
  reporter.status = (options_.paranoid_checks ? &status : NULL);
  // We intentially make log::Reader do checksumming even if
  // paranoid_checks==false so that corruptions cause entire commits
  // to be skipped instead of propagating bad information (like overly
  // large sequence numbers).
  log::Reader reader(file, &reporter, true/*checksum*/,
                     0/*initial_offset*/);
  Log(options_.info_log, "Recovering log #%llu",
      (unsigned long long) log_number);

  // Read all the records and add to a memtable
  std::string scratch;
  Slice record;
  WriteBatch batch;
  MemTable* mem = NULL;
  while (reader.ReadRecord(&record, &scratch) &&
         status.ok()) {
    if (record.size() < 12) {
      reporter.Corruption(
          record.size(), Status::Corruption("log record too small"));
      continue;
    }
    WriteBatchInternal::SetContents(&batch, record);

    if (mem == NULL) {
      mem = new MemTable(internal_comparator_, NumberLevels());
      mem->Ref();
    }
    status = WriteBatchInternal::InsertInto(&batch, mem);
    MaybeIgnoreError(&status);
    if (!status.ok()) {
      break;
    }
    const SequenceNumber last_seq =
        WriteBatchInternal::Sequence(&batch) +
        WriteBatchInternal::Count(&batch) - 1;
    if (last_seq > *max_sequence) {
      *max_sequence = last_seq;
    }

    if (mem->ApproximateMemoryUsage() > options_.write_buffer_size) {
      status = WriteLevel0TableForRecovery(mem, edit);
      if (!status.ok()) {
        // Reflect errors immediately so that conditions like full
        // file-systems cause the DB::Open() to fail.
        break;
      }
      mem->Unref();
      mem = NULL;
    }
  }

  if (status.ok() && mem != NULL) {
    status = WriteLevel0TableForRecovery(mem, edit);
    // Reflect errors immediately so that conditions like full
    // file-systems cause the DB::Open() to fail.
  }

  if (mem != NULL) mem->Unref();
  delete file;
  return status;
}

Status DBImpl::WriteLevel0TableForRecovery(MemTable* mem, VersionEdit* edit) {
  mutex_.AssertHeld();
  const uint64_t start_micros = env_->NowMicros();
  FileMetaData meta;
  meta.number = versions_->NewFileNumber();
  pending_outputs_.insert(meta.number);
  Iterator* iter = mem->NewIterator();
  Log(options_.info_log, "Level-0 table #%llu: started",
      (unsigned long long) meta.number);

  Status s;
  {
    mutex_.Unlock();
    s = BuildTable(dbname_, env_, options_, table_cache_, iter, &meta);
    mutex_.Lock();
  }

  Log(options_.info_log, "Level-0 table #%llu: %lld bytes %s",
      (unsigned long long) meta.number,
      (unsigned long long) meta.file_size,
      s.ToString().c_str());
  delete iter;

  pending_outputs_.erase(meta.number);

  // Note that if file_size is zero, the file has been deleted and
  // should not be added to the manifest.
  int level = 0;
  if (s.ok() && meta.file_size > 0) {
    const Slice min_user_key = meta.smallest.user_key();
    const Slice max_user_key = meta.largest.user_key();
    edit->AddFile(level, meta.number, meta.file_size,
                  meta.smallest, meta.largest);
  }

  CompactionStats stats;
  stats.micros = env_->NowMicros() - start_micros;
  stats.bytes_written = meta.file_size;
  stats.files_out_levelnp1 = 1;
  stats_[level].Add(stats);
  return s;
}


Status DBImpl::WriteLevel0Table(MemTable* mem, VersionEdit* edit,
                                uint64_t* filenumber) {
  mutex_.AssertHeld();
  const uint64_t start_micros = env_->NowMicros();
  FileMetaData meta;
  meta.number = versions_->NewFileNumber();
  *filenumber = meta.number;
  pending_outputs_.insert(meta.number);
  Iterator* iter = mem->NewIterator();
  Log(options_.info_log, "Level-0 flush table #%llu: started",
      (unsigned long long) meta.number);

  Version* base = versions_->current();
  base->Ref();
  Status s;
  {
    mutex_.Unlock();
    s = BuildTable(dbname_, env_, options_, table_cache_, iter, &meta);
    mutex_.Lock();
  }
  base->Unref();

  Log(options_.info_log, "Level-0 flush table #%llu: %lld bytes %s",
      (unsigned long long) meta.number,
      (unsigned long long) meta.file_size,
      s.ToString().c_str());
  delete iter;

  // re-acquire the most current version
  base = versions_->current();

  // There could be multiple threads writing to its own level-0 file.
  // The pending_outputs cannot be cleared here, otherwise this newly
  // created file might not be considered as a live-file by another
  // compaction thread that is concurrently deleting obselete files.
  // The pending_outputs can be cleared only after the new version is
  // committed so that other threads can recognize this file as a 
  // valid one.
  // pending_outputs_.erase(meta.number);

  // Note that if file_size is zero, the file has been deleted and
  // should not be added to the manifest.
  int level = 0;
  if (s.ok() && meta.file_size > 0) {
    const Slice min_user_key = meta.smallest.user_key();
    const Slice max_user_key = meta.largest.user_key();
    // if we have more than 1 background thread, then we cannot
    // insert files directly into higher levels because some other
    // threads could be concurrently producing compacted files for
    // that key range.
    if (base != NULL && options_.max_background_compactions <= 1) {
      level = base->PickLevelForMemTableOutput(min_user_key, max_user_key);
    }
    edit->AddFile(level, meta.number, meta.file_size,
                  meta.smallest, meta.largest);
  }

  CompactionStats stats;
  stats.micros = env_->NowMicros() - start_micros;
  stats.bytes_written = meta.file_size;
  stats_[level].Add(stats);
  return s;
}

Status DBImpl::CompactMemTable(bool* madeProgress) {
  mutex_.AssertHeld();
  assert(imm_.size() != 0);

  if (!imm_.IsFlushPending()) {
    Log(options_.info_log, "Memcompaction already in progress");
    Status s = Status::IOError("Memcompaction already in progress");
    return s;
  }

  // Save the contents of the earliest memtable as a new Table
  // This will release and re-acquire the mutex.
  uint64_t file_number;
  MemTable* m = imm_.PickMemtableToFlush();
  if (m == NULL) {
    Log(options_.info_log, "Nothing in memstore to flush");
    Status s = Status::IOError("Nothing in memstore to flush");
    return s;
  }

  // record the logfile_number_ before we release the mutex
  VersionEdit* edit = m->GetEdits();
  edit->SetPrevLogNumber(0);
  edit->SetLogNumber(logfile_number_);  // Earlier logs no longer needed

  Status s = WriteLevel0Table(m, edit, &file_number);

  if (s.ok() && shutting_down_.Acquire_Load()) {
    s = Status::IOError("Deleting DB during memtable compaction");
  }

  // Replace immutable memtable with the generated Table
  s = imm_.InstallMemtableFlushResults(m, versions_, s, &mutex_, 
                        options_.info_log, file_number, pending_outputs_);

  if (s.ok()) {
    if (madeProgress) {
      *madeProgress = 1;
    }
    MaybeScheduleLogDBDeployStats();
    // we could have deleted obsolete files here, but it is not
    // absolutely necessary because it could be also done as part
    // of other background compaction
  }
  return s;
}

void DBImpl::CompactRange(const Slice* begin, const Slice* end) {
  int max_level_with_files = 1;
  {
    MutexLock l(&mutex_);
    Version* base = versions_->current();
    for (int level = 1; level < NumberLevels(); level++) {
      if (base->OverlapInLevel(level, begin, end)) {
        max_level_with_files = level;
      }
    }
  }
  TEST_CompactMemTable(); // TODO(sanjay): Skip if memtable does not overlap
  for (int level = 0; level < max_level_with_files; level++) {
    TEST_CompactRange(level, begin, end);
  }
}

int DBImpl::NumberLevels() {
  return options_.num_levels;
}

int DBImpl::MaxMemCompactionLevel() {
  return options_.max_mem_compaction_level;
}

int DBImpl::Level0StopWriteTrigger() {
  return options_.level0_stop_writes_trigger;
}

Status DBImpl::Flush(const FlushOptions& options) {
  Status status = FlushMemTable(options);
  return status;
}

void DBImpl::TEST_CompactRange(int level, const Slice* begin,const Slice* end) {
  assert(level >= 0);

  InternalKey begin_storage, end_storage;

  ManualCompaction manual;
  manual.level = level;
  manual.done = false;
  manual.in_progress = false;
  if (begin == NULL) {
    manual.begin = NULL;
  } else {
    begin_storage = InternalKey(*begin, kMaxSequenceNumber, kValueTypeForSeek);
    manual.begin = &begin_storage;
  }
  if (end == NULL) {
    manual.end = NULL;
  } else {
    end_storage = InternalKey(*end, 0, static_cast<ValueType>(0));
    manual.end = &end_storage;
  }

  MutexLock l(&mutex_);

  // When a manual compaction arrives, temporarily throttle down 
  // the number of background compaction threads to 1. This is 
  // needed to ensure that this manual compaction can compact 
  // any range of keys/files. We artificialy increase 
  // bg_compaction_scheduled_ by a large number, this causes
  // the system to have a single background thread. Now,
  // this manual compaction can progress without stomping
  // on any other concurrent compactions.
  const int LargeNumber = 10000000;
  const int newvalue = options_.max_background_compactions-1;
  bg_compaction_scheduled_ += LargeNumber;
  while (bg_compaction_scheduled_ > LargeNumber) {
    Log(options_.info_log, "Manual compaction request waiting for background threads to fall below 1");
    bg_cv_.Wait();
  }
  Log(options_.info_log, "Manual compaction starting");

  while (!manual.done) {
    while (manual_compaction_ != NULL) {
      bg_cv_.Wait();
    }
    manual_compaction_ = &manual;
    if (bg_compaction_scheduled_ == LargeNumber) {
      bg_compaction_scheduled_ = newvalue;
    }
    MaybeScheduleCompaction();
    while (manual_compaction_ == &manual) {
      bg_cv_.Wait();
    }
  }
  assert(!manual.in_progress);

  // wait till there are no background threads scheduled
  bg_compaction_scheduled_ += LargeNumber;
  while (bg_compaction_scheduled_ > LargeNumber + newvalue) {
    Log(options_.info_log, "Manual compaction resetting background threads");
    bg_cv_.Wait();
  }
  bg_compaction_scheduled_ = 0;
}

Status DBImpl::FlushMemTable(const FlushOptions& options) {
  // NULL batch means just wait for earlier writes to be done
  Status s = Write(WriteOptions(), NULL);
  if (s.ok() && options.wait) {
    // Wait until the compaction completes
    s = WaitForCompactMemTable();
  }
  return s;
}

Status DBImpl::WaitForCompactMemTable() {
  Status s;
  // Wait until the compaction completes
  MutexLock l(&mutex_);
  while (imm_.size() > 0 && bg_error_.ok()) {
    bg_cv_.Wait();
  }
  if (imm_.size() != 0) {
    s = bg_error_;
  }
  return s;
}

Status DBImpl::TEST_CompactMemTable() {
  return FlushMemTable(FlushOptions());
}

Status DBImpl::TEST_WaitForCompactMemTable() {
  return WaitForCompactMemTable();
}

Status DBImpl::TEST_WaitForCompact() {
  // Wait until the compaction completes
  MutexLock l(&mutex_);
  while (bg_compaction_scheduled_ && bg_error_.ok()) {
    bg_cv_.Wait();
  }
  return bg_error_;
}

void DBImpl::MaybeScheduleCompaction() {
  mutex_.AssertHeld();
  if (bg_compaction_scheduled_ >= options_.max_background_compactions) {
    // Already scheduled
  } else if (shutting_down_.Acquire_Load()) {
    // DB is being deleted; no more background compactions
  } else if (!imm_.IsFlushPending() &&
             manual_compaction_ == NULL &&
             !versions_->NeedsCompaction()) {
    // No work to be done
  } else {
    bg_compaction_scheduled_++;
    env_->Schedule(&DBImpl::BGWork, this);
  }
}

void DBImpl::BGWork(void* db) {
  reinterpret_cast<DBImpl*>(db)->BackgroundCall();
}

void DBImpl::BackgroundCall() {
  bool madeProgress;
  DeletionState deletion_state;
  MutexLock l(&mutex_);
  // Log(options_.info_log, "XXX BG Thread %llx process new work item", pthread_self());
  assert(bg_compaction_scheduled_);
  if (!shutting_down_.Acquire_Load()) {
    Status s = BackgroundCompaction(&madeProgress, deletion_state);
    if (!s.ok()) {
      // Wait a little bit before retrying background compaction in
      // case this is an environmental problem and we do not want to
      // chew up resources for failed compactions for the duration of
      // the problem.
      bg_cv_.SignalAll();  // In case a waiter can proceed despite the error
      Log(options_.info_log, "Waiting after background compaction error: %s",
          s.ToString().c_str());
      mutex_.Unlock();
      env_->SleepForMicroseconds(1000000);
      mutex_.Lock();
    }
  }

  // delete unnecessary files if any, this is done outside the mutex
  if (!deletion_state.live.empty()) {
    mutex_.Unlock();
    PurgeObsoleteFiles(deletion_state);
    mutex_.Lock();
    EvictObsoleteFiles(deletion_state);
  }

  bg_compaction_scheduled_--;

  MaybeScheduleLogDBDeployStats();

  // Previous compaction may have produced too many files in a level,
  // So reschedule another compaction if we made progress in the 
  // last compaction.
  if (madeProgress) {
    MaybeScheduleCompaction();
  }
  bg_cv_.SignalAll();
}

Status DBImpl::BackgroundCompaction(bool* madeProgress, 
  DeletionState& deletion_state) {
  *madeProgress = false;
  mutex_.AssertHeld();

  while (imm_.IsFlushPending()) {
    Log(options_.info_log, 
        "BackgroundCompaction doing CompactMemTable, compaction slots available %d",
        options_.max_background_compactions - bg_compaction_scheduled_);
    Status stat = CompactMemTable(madeProgress);
    if (!stat.ok()) {
      return stat;
    }
  }

  Compaction* c;
  bool is_manual = (manual_compaction_ != NULL) &&
                   (manual_compaction_->in_progress == false);
  InternalKey manual_end;
  if (is_manual) {
    ManualCompaction* m = manual_compaction_;
    assert(!m->in_progress);
    m->in_progress = true; // another thread cannot pick up the same work
    c = versions_->CompactRange(m->level, m->begin, m->end);
    m->done = (c == NULL);
    if (c != NULL) {
      manual_end = c->input(0, c->num_input_files(0) - 1)->largest;
    }
    Log(options_.info_log,
        "Manual compaction at level-%d from %s .. %s; will stop at %s\n",
        m->level,
        (m->begin ? m->begin->DebugString().c_str() : "(begin)"),
        (m->end ? m->end->DebugString().c_str() : "(end)"),
        (m->done ? "(end)" : manual_end.DebugString().c_str()));
  } else {
    c = versions_->PickCompaction();
  }

  Status status;
  if (c == NULL) {
    // Nothing to do
    Log(options_.info_log, "Compaction nothing to do");
  } else if (!is_manual && c->IsTrivialMove()) {
    // Move file to next level
    assert(c->num_input_files(0) == 1);
    FileMetaData* f = c->input(0, 0);
    c->edit()->DeleteFile(c->level(), f->number);
    c->edit()->AddFile(c->level() + 1, f->number, f->file_size,
                       f->smallest, f->largest);
    status = versions_->LogAndApply(c->edit(), &mutex_);
    VersionSet::LevelSummaryStorage tmp;
    Log(options_.info_log, "Moved #%lld to level-%d %lld bytes %s: %s\n",
        static_cast<unsigned long long>(f->number),
        c->level() + 1,
        static_cast<unsigned long long>(f->file_size),
        status.ToString().c_str(),
        versions_->LevelSummary(&tmp));
    versions_->ReleaseCompactionFiles(c);
    *madeProgress = true;
  } else {
    CompactionState* compact = new CompactionState(c);
    status = DoCompactionWork(compact);
    CleanupCompaction(compact);
    versions_->ReleaseCompactionFiles(c);
    c->ReleaseInputs();
    FindObsoleteFiles(deletion_state);
    *madeProgress = true;
  }
  delete c;

  if (status.ok()) {
    // Done
  } else if (shutting_down_.Acquire_Load()) {
    // Ignore compaction errors found during shutting down
  } else {
    Log(options_.info_log,
        "Compaction error: %s", status.ToString().c_str());
    if (options_.paranoid_checks && bg_error_.ok()) {
      bg_error_ = status;
    }
  }

  if (is_manual) {
    ManualCompaction* m = manual_compaction_;
    if (!status.ok()) {
      m->done = true;
    }
    if (!m->done) {
      // We only compacted part of the requested range.  Update *m
      // to the range that is left to be compacted.
      m->tmp_storage = manual_end;
      m->begin = &m->tmp_storage;
    }
    m->in_progress = false; // not being processed anymore
    manual_compaction_ = NULL;
  }
  return status;
}

void DBImpl::CleanupCompaction(CompactionState* compact) {
  mutex_.AssertHeld();
  if (compact->builder != NULL) {
    // May happen if we get a shutdown call in the middle of compaction
    compact->builder->Abandon();
    delete compact->builder;
  } else {
    assert(compact->outfile == NULL);
  }
  delete compact->outfile;
  for (size_t i = 0; i < compact->outputs.size(); i++) {
    const CompactionState::Output& out = compact->outputs[i];
    pending_outputs_.erase(out.number);
  }
  delete compact;
}

// Allocate the file numbers for the output file. We allocate as
// many output file numbers as there are files in level+1.
// Insert them into pending_outputs so that they do not get deleted.
void DBImpl::AllocateCompactionOutputFileNumbers(CompactionState* compact) {
  mutex_.AssertHeld();
  assert(compact != NULL);
  assert(compact->builder == NULL);
  int filesNeeded = compact->compaction->num_input_files(1);
  for (unsigned i = 0; i < filesNeeded; i++) {
    uint64_t file_number = versions_->NewFileNumber();
    pending_outputs_.insert(file_number);
    compact->allocated_file_numbers.push_back(file_number);
  }
}

// Frees up unused file number.
void DBImpl::ReleaseCompactionUnusedFileNumbers(CompactionState* compact) {
  mutex_.AssertHeld();
  for (std::list<uint64_t>::iterator it = 
       compact->allocated_file_numbers.begin();
       it != compact->allocated_file_numbers.end(); ++it) {
    uint64_t file_number = *it;
    pending_outputs_.erase(file_number);
    // Log(options_.info_log, "XXX releasing unused file num %d", file_number);
  }
}

Status DBImpl::OpenCompactionOutputFile(CompactionState* compact) {
  assert(compact != NULL);
  assert(compact->builder == NULL);
  uint64_t file_number;
  // If we have not yet exhausted the pre-allocated file numbers,
  // then use the one from the front. Otherwise, we have to acquire
  // the heavyweight lock and allocate a new file number.
  if (!compact->allocated_file_numbers.empty()) {
    file_number = compact->allocated_file_numbers.front();
    compact->allocated_file_numbers.pop_front();
  } else {
    mutex_.Lock();
    file_number = versions_->NewFileNumber();
    pending_outputs_.insert(file_number);
    mutex_.Unlock();
  }
  CompactionState::Output out;
  out.number = file_number;
  out.smallest.Clear();
  out.largest.Clear();
  compact->outputs.push_back(out);

  // Make the output file
  std::string fname = TableFileName(dbname_, file_number);
  Status s = env_->NewWritableFile(fname, &compact->outfile);
  if (s.ok()) {
    compact->builder = new TableBuilder(options_, compact->outfile);
  }
  return s;
}

Status DBImpl::FinishCompactionOutputFile(CompactionState* compact,
                                          Iterator* input) {
  assert(compact != NULL);
  assert(compact->outfile != NULL);
  assert(compact->builder != NULL);

  const uint64_t output_number = compact->current_output()->number;
  assert(output_number != 0);

  // Check for iterator errors
  Status s = input->status();
  const uint64_t current_entries = compact->builder->NumEntries();
  if (s.ok()) {
    s = compact->builder->Finish();
  } else {
    compact->builder->Abandon();
  }
  const uint64_t current_bytes = compact->builder->FileSize();
  compact->current_output()->file_size = current_bytes;
  compact->total_bytes += current_bytes;
  delete compact->builder;
  compact->builder = NULL;

  // Finish and check for file errors
  if (s.ok() && !options_.disableDataSync) {
    if (options_.use_fsync) {
      s = compact->outfile->Fsync();
    } else {
      s = compact->outfile->Sync();
    }
  }
  if (s.ok()) {
    s = compact->outfile->Close();
  }
  delete compact->outfile;
  compact->outfile = NULL;

  if (s.ok() && current_entries > 0) {
    // Verify that the table is usable
    Iterator* iter = table_cache_->NewIterator(ReadOptions(),
                                               output_number,
                                               current_bytes);
    s = iter->status();
    delete iter;
    if (s.ok()) {
      Log(options_.info_log,
          "Generated table #%llu: %lld keys, %lld bytes",
          (unsigned long long) output_number,
          (unsigned long long) current_entries,
          (unsigned long long) current_bytes);
    }
  }
  return s;
}


Status DBImpl::InstallCompactionResults(CompactionState* compact) {
  mutex_.AssertHeld();

  // paranoia: verify that the files that we started with
  // still exist in the current version and in the same original level.
  // This ensures that a concurrent compaction did not erroneously
  // pick the same files to compact.
  if (options_.paranoid_checks &&
      !versions_->VerifyCompactionFileConsistency(compact->compaction)) {
    Log(options_.info_log,  "Compaction %d@%d + %d@%d files aborted",
      compact->compaction->num_input_files(0),
      compact->compaction->level(),
      compact->compaction->num_input_files(1),
      compact->compaction->level() + 1);
    return Status::IOError("Compaction input files inconsistent");
  }

  Log(options_.info_log,  "Compacted %d@%d + %d@%d files => %lld bytes",
      compact->compaction->num_input_files(0),
      compact->compaction->level(),
      compact->compaction->num_input_files(1),
      compact->compaction->level() + 1,
      static_cast<long long>(compact->total_bytes));

  // Add compaction outputs
  compact->compaction->AddInputDeletions(compact->compaction->edit());
  const int level = compact->compaction->level();
  for (size_t i = 0; i < compact->outputs.size(); i++) {
    const CompactionState::Output& out = compact->outputs[i];
    compact->compaction->edit()->AddFile(
        level + 1,
        out.number, out.file_size, out.smallest, out.largest);
  }
  return versions_->LogAndApply(compact->compaction->edit(), &mutex_);
}

Status DBImpl::DoCompactionWork(CompactionState* compact) {
  int64_t imm_micros = 0;  // Micros spent doing imm_ compactions

  Log(options_.info_log, 
      "Compacting %d@%d + %d@%d files, compaction slots available %d",
      compact->compaction->num_input_files(0),
      compact->compaction->level(),
      compact->compaction->num_input_files(1),
      compact->compaction->level() + 1,
      options_.max_background_compactions - bg_compaction_scheduled_);
  char scratch[256];
  compact->compaction->Summary(scratch, sizeof(scratch));
  Log(options_.info_log, "Compaction start summary: %s\n", scratch);

  assert(versions_->NumLevelFiles(compact->compaction->level()) > 0);
  assert(compact->builder == NULL);
  assert(compact->outfile == NULL);
  if (snapshots_.empty()) {
    compact->smallest_snapshot = versions_->LastSequence();
  } else {
    compact->smallest_snapshot = snapshots_.oldest()->number_;
  }

  // Allocate the output file numbers before we release the lock
  AllocateCompactionOutputFileNumbers(compact);

  // Release mutex while we're actually doing the compaction work
  mutex_.Unlock();

  const uint64_t start_micros = env_->NowMicros();
  Iterator* input = versions_->MakeInputIterator(compact->compaction);
  input->SeekToFirst();
  Status status;
  ParsedInternalKey ikey;
  std::string current_user_key;
  bool has_current_user_key = false;
  SequenceNumber last_sequence_for_key = kMaxSequenceNumber;
  for (; input->Valid() && !shutting_down_.Acquire_Load(); ) {
    // Prioritize immutable compaction work
    if (imm_.imm_flush_needed.NoBarrier_Load() != NULL) {
      const uint64_t imm_start = env_->NowMicros();
      mutex_.Lock();
      if (imm_.IsFlushPending()) {
        CompactMemTable();
        bg_cv_.SignalAll();  // Wakeup MakeRoomForWrite() if necessary
      }
      mutex_.Unlock();
      imm_micros += (env_->NowMicros() - imm_start);
    }

    Slice key = input->key();
    if (compact->compaction->ShouldStopBefore(key) &&
        compact->builder != NULL) {
      status = FinishCompactionOutputFile(compact, input);
      if (!status.ok()) {
        break;
      }
    }

    // Handle key/value, add to state, etc.
    bool drop = false;
    if (!ParseInternalKey(key, &ikey)) {
      // Do not hide error keys
      current_user_key.clear();
      has_current_user_key = false;
      last_sequence_for_key = kMaxSequenceNumber;
    } else {
      if (!has_current_user_key ||
          user_comparator()->Compare(ikey.user_key,
                                     Slice(current_user_key)) != 0) {
        // First occurrence of this user key
        current_user_key.assign(ikey.user_key.data(), ikey.user_key.size());
        has_current_user_key = true;
        last_sequence_for_key = kMaxSequenceNumber;
      }

      if (last_sequence_for_key <= compact->smallest_snapshot) {
        // Hidden by an newer entry for same user key
        drop = true;    // (A)
      } else if (ikey.type == kTypeDeletion &&
                 ikey.sequence <= compact->smallest_snapshot &&
                 compact->compaction->IsBaseLevelForKey(ikey.user_key)) {
        // For this user key:
        // (1) there is no data in higher levels
        // (2) data in lower levels will have larger sequence numbers
        // (3) data in layers that are being compacted here and have
        //     smaller sequence numbers will be dropped in the next
        //     few iterations of this loop (by rule (A) above).
        // Therefore this deletion marker is obsolete and can be dropped.
        drop = true;
      }

      last_sequence_for_key = ikey.sequence;
    }
#if 0
    Log(options_.info_log,
        "  Compact: %s, seq %d, type: %d %d, drop: %d, is_base: %d, "
        "%d smallest_snapshot: %d",
        ikey.user_key.ToString().c_str(),
        (int)ikey.sequence, ikey.type, kTypeValue, drop,
        compact->compaction->IsBaseLevelForKey(ikey.user_key),
        (int)last_sequence_for_key, (int)compact->smallest_snapshot);
#endif

    if (!drop) {
      // Open output file if necessary
      if (compact->builder == NULL) {
        status = OpenCompactionOutputFile(compact);
        if (!status.ok()) {
          break;
        }
      }
      if (compact->builder->NumEntries() == 0) {
        compact->current_output()->smallest.DecodeFrom(key);
      }
      compact->current_output()->largest.DecodeFrom(key);
      compact->builder->Add(key, input->value());

      // Close output file if it is big enough
      if (compact->builder->FileSize() >=
          compact->compaction->MaxOutputFileSize()) {
        status = FinishCompactionOutputFile(compact, input);
        if (!status.ok()) {
          break;
        }
      }
    }

    input->Next();
  }

  if (status.ok() && shutting_down_.Acquire_Load()) {
    status = Status::IOError("Deleting DB during compaction");
  }
  if (status.ok() && compact->builder != NULL) {
    status = FinishCompactionOutputFile(compact, input);
  }
  if (status.ok()) {
    status = input->status();
  }
  delete input;
  input = NULL;

  CompactionStats stats;
  stats.micros = env_->NowMicros() - start_micros - imm_micros;

  stats.files_in_leveln = compact->compaction->num_input_files(0);
  stats.files_in_levelnp1 = compact->compaction->num_input_files(1);
  stats.files_out_levelnp1 = compact->outputs.size();

  for (int i = 0; i < compact->compaction->num_input_files(0); i++)
    stats.bytes_readn += compact->compaction->input(0, i)->file_size;

  for (int i = 0; i < compact->compaction->num_input_files(1); i++)
    stats.bytes_readnp1 += compact->compaction->input(1, i)->file_size;

  for (size_t i = 0; i < compact->outputs.size(); i++) {
    stats.bytes_written += compact->outputs[i].file_size;
  }

  int MBpersec = ((stats.bytes_read + stats.bytes_written))
                                     /stats.micros;

  mutex_.Lock();
  stats_[compact->compaction->level() + 1].Add(stats);

  // if there were any unused file number (mostly in case of
  // compaction error), free up the entry from pending_putputs
  ReleaseCompactionUnusedFileNumbers(compact);

  if (status.ok()) {
    status = InstallCompactionResults(compact);
  }
  VersionSet::LevelSummaryStorage tmp;
  Log(options_.info_log,
<<<<<<< HEAD
      "compacted to: %s %d MBytes/sec", versions_->LevelSummary(&tmp),
                                       MBpersec);
=======
      "compacted to: %s, %.1f MB/sec, level %d, files in(%d, %d) out(%d) "
      "MB in(%.1f, %.1f) out(%.1f), amplify(%.1f)\n",
      versions_->LevelSummary(&tmp),
      (stats.bytes_readn + stats.bytes_readnp1 + stats.bytes_written) /
          (double) stats.micros,
      compact->compaction->level() + 1,
      stats.files_in_leveln, stats.files_in_levelnp1, stats.files_out_levelnp1,
      stats.bytes_readn / 1048576.0,
      stats.bytes_readnp1 / 1048576.0,
      stats.bytes_written / 1048576.0,
      (stats.bytes_written + stats.bytes_readnp1) /
          (double) stats.bytes_readn);

>>>>>>> 8eedf13a
  return status;
}

namespace {
struct IterState {
  port::Mutex* mu;
  Version* version;
  std::vector<MemTable*> mem; // includes both mem_ and imm_
};

static void CleanupIteratorState(void* arg1, void* arg2) {
  IterState* state = reinterpret_cast<IterState*>(arg1);
  state->mu->Lock();
  for (unsigned int i = 0; i < state->mem.size(); i++) {
    state->mem[i]->Unref();
  }
  state->version->Unref();
  state->mu->Unlock();
  delete state;
}
}  // namespace

Iterator* DBImpl::NewInternalIterator(const ReadOptions& options,
                                      SequenceNumber* latest_snapshot) {
  IterState* cleanup = new IterState;
  mutex_.Lock();
  *latest_snapshot = versions_->LastSequence();

  // Collect together all needed child iterators for mem
  std::vector<Iterator*> list;
  mem_->Ref();
  list.push_back(mem_->NewIterator());
  cleanup->mem.push_back(mem_);

  // Collect together all needed child iterators for imm_
  std::vector<MemTable*> immutables;
  imm_.GetMemTables(&immutables);
  for (unsigned int i = 0; i < immutables.size(); i++) {
    MemTable* m = immutables[i];
    m->Ref();
    list.push_back(m->NewIterator());
    cleanup->mem.push_back(m);
  }

  // Collect iterators for files in L0 - Ln
  versions_->current()->AddIterators(options, &list);
  Iterator* internal_iter =
      NewMergingIterator(&internal_comparator_, &list[0], list.size());
  versions_->current()->Ref();

  cleanup->mu = &mutex_;
  cleanup->version = versions_->current();
  internal_iter->RegisterCleanup(CleanupIteratorState, cleanup, NULL);

  mutex_.Unlock();
  return internal_iter;
}

Iterator* DBImpl::TEST_NewInternalIterator() {
  SequenceNumber ignored;
  return NewInternalIterator(ReadOptions(), &ignored);
}

int64_t DBImpl::TEST_MaxNextLevelOverlappingBytes() {
  MutexLock l(&mutex_);
  return versions_->MaxNextLevelOverlappingBytes();
}

Status DBImpl::Get(const ReadOptions& options,
                   const Slice& key,
                   std::string* value) {
  Status s;
  MutexLock l(&mutex_);
  SequenceNumber snapshot;
  if (options.snapshot != NULL) {
    snapshot = reinterpret_cast<const SnapshotImpl*>(options.snapshot)->number_;
  } else {
    snapshot = versions_->LastSequence();
  }

  MemTable* mem = mem_;
  MemTableList imm = imm_;
  Version* current = versions_->current();
  mem->Ref();
  imm.RefAll();
  current->Ref();

  bool have_stat_update = false;
  Version::GetStats stats;

  // Unlock while reading from files and memtables
  {
    mutex_.Unlock();
    // First look in the memtable, then in the immutable memtable (if any).
    LookupKey lkey(key, snapshot);
    if (mem->Get(lkey, value, &s)) {
      // Done
    } else if (imm.Get(lkey, value, &s)) {
      // Done
    } else {
      s = current->Get(options, lkey, value, &stats);
      have_stat_update = true;
    }
    mutex_.Lock();
  }

  if (!options_.disable_seek_compaction &&
      have_stat_update && current->UpdateStats(stats)) {
    MaybeScheduleCompaction();
  }
  mem->Unref();
  imm.UnrefAll();
  current->Unref();
  return s;
}

Iterator* DBImpl::NewIterator(const ReadOptions& options) {
  SequenceNumber latest_snapshot;
  Iterator* internal_iter = NewInternalIterator(options, &latest_snapshot);
  return NewDBIterator(
      &dbname_, env_, user_comparator(), internal_iter,
      (options.snapshot != NULL
       ? reinterpret_cast<const SnapshotImpl*>(options.snapshot)->number_
       : latest_snapshot));
}

const Snapshot* DBImpl::GetSnapshot() {
  MutexLock l(&mutex_);
  return snapshots_.New(versions_->LastSequence());
}

void DBImpl::ReleaseSnapshot(const Snapshot* s) {
  MutexLock l(&mutex_);
  snapshots_.Delete(reinterpret_cast<const SnapshotImpl*>(s));
}

// Convenience methods
Status DBImpl::Put(const WriteOptions& o, const Slice& key, const Slice& val) {
  return DB::Put(o, key, val);
}

Status DBImpl::Delete(const WriteOptions& options, const Slice& key) {
  return DB::Delete(options, key);
}

Status DBImpl::Write(const WriteOptions& options, WriteBatch* my_batch) {
  Writer w(&mutex_);
  w.batch = my_batch;
  w.sync = options.sync;
  w.disableWAL = options.disableWAL;
  w.done = false;

  MutexLock l(&mutex_);
  writers_.push_back(&w);
  while (!w.done && &w != writers_.front()) {
    w.cv.Wait();
  }
  if (w.done) {
    return w.status;
  }

  // May temporarily unlock and wait.
  Status status = MakeRoomForWrite(my_batch == NULL);
  uint64_t last_sequence = versions_->LastSequence();
  Writer* last_writer = &w;
  if (status.ok() && my_batch != NULL) {  // NULL batch is for compactions
    WriteBatch* updates = BuildBatchGroup(&last_writer);
    WriteBatchInternal::SetSequence(updates, last_sequence + 1);
    last_sequence += WriteBatchInternal::Count(updates);

    // Add to log and apply to memtable.  We can release the lock
    // during this phase since &w is currently responsible for logging
    // and protects against concurrent loggers and concurrent writes
    // into mem_.
    {
      mutex_.Unlock();
      if (!options.disableWAL) {
        status = log_->AddRecord(WriteBatchInternal::Contents(updates));
        if (status.ok() && options.sync) {
          if (options_.use_fsync) {
            status = logfile_->Fsync();
          } else {
            status = logfile_->Sync();
          }
        }
      }
      if (status.ok()) {
        status = WriteBatchInternal::InsertInto(updates, mem_);
      }
      mutex_.Lock();
    }
    if (updates == tmp_batch_) tmp_batch_->Clear();

    versions_->SetLastSequence(last_sequence);
  }

  while (true) {
    Writer* ready = writers_.front();
    writers_.pop_front();
    if (ready != &w) {
      ready->status = status;
      ready->done = true;
      ready->cv.Signal();
    }
    if (ready == last_writer) break;
  }

  // Notify new head of write queue
  if (!writers_.empty()) {
    writers_.front()->cv.Signal();
  }

  return status;
}

// REQUIRES: Writer list must be non-empty
// REQUIRES: First writer must have a non-NULL batch
WriteBatch* DBImpl::BuildBatchGroup(Writer** last_writer) {
  assert(!writers_.empty());
  Writer* first = writers_.front();
  WriteBatch* result = first->batch;
  assert(result != NULL);

  size_t size = WriteBatchInternal::ByteSize(first->batch);

  // Allow the group to grow up to a maximum size, but if the
  // original write is small, limit the growth so we do not slow
  // down the small write too much.
  size_t max_size = 1 << 20;
  if (size <= (128<<10)) {
    max_size = size + (128<<10);
  }

  *last_writer = first;
  std::deque<Writer*>::iterator iter = writers_.begin();
  ++iter;  // Advance past "first"
  for (; iter != writers_.end(); ++iter) {
    Writer* w = *iter;
    if (w->sync && !first->sync) {
      // Do not include a sync write into a batch handled by a non-sync write.
      break;
    }

    if (!w->disableWAL && first->disableWAL) {
      // Do not include a write that needs WAL into a batch that has
      // WAL disabled.
      break;
    }

    if (w->batch != NULL) {
      size += WriteBatchInternal::ByteSize(w->batch);
      if (size > max_size) {
        // Do not make batch too big
        break;
      }

      // Append to *reuslt
      if (result == first->batch) {
        // Switch to temporary batch instead of disturbing caller's batch
        result = tmp_batch_;
        assert(WriteBatchInternal::Count(result) == 0);
        WriteBatchInternal::Append(result, first->batch);
      }
      WriteBatchInternal::Append(result, w->batch);
    }
    *last_writer = w;
  }
  return result;
}

// REQUIRES: mutex_ is held
// REQUIRES: this thread is currently at the front of the writer queue
Status DBImpl::MakeRoomForWrite(bool force) {
  mutex_.AssertHeld();
  assert(!writers_.empty());
  bool allow_delay = !force;
  Status s;

  while (true) {
    if (!bg_error_.ok()) {
      // Yield previous error
      s = bg_error_;
      break;
    } else if (
        allow_delay &&
        versions_->NumLevelFiles(0) >=
					options_.level0_slowdown_writes_trigger) {
      // We are getting close to hitting a hard limit on the number of
      // L0 files.  Rather than delaying a single write by several
      // seconds when we hit the hard limit, start delaying each
      // individual write by 1ms to reduce latency variance.  Also,
      // this delay hands over some CPU to the compaction thread in
      // case it is sharing the same core as the writer.
      mutex_.Unlock();
      env_->SleepForMicroseconds(1000);
      stall_level0_slowdown_ += 1000;
      allow_delay = false;  // Do not delay a single write more than once
      mutex_.Lock();
      delayed_writes_++;
    } else if (!force &&
               (mem_->ApproximateMemoryUsage() <= options_.write_buffer_size)) {
      // There is room in current memtable
      if (allow_delay) {
        DelayLoggingAndReset();
      }
      break;
    } else if (imm_.size() == options_.max_write_buffer_number - 1) {
      // We have filled up the current memtable, but the previous
      // ones are still being compacted, so we wait.
      DelayLoggingAndReset();
      Log(options_.info_log, "wait for memtable compaction...\n");
      uint64_t t1 = env_->NowMicros();
      bg_cv_.Wait();
      stall_memtable_compaction_ += env_->NowMicros() - t1;
    } else if (versions_->NumLevelFiles(0) >=
		options_.level0_stop_writes_trigger) {
      // There are too many level-0 files.
<<<<<<< HEAD
      DelayLoggingAndReset();
      Log(options_.info_log, "wait for fewer level0 files...\n");
=======
      Log(options_.info_log, "waiting...\n");
      uint64_t t1 = env_->NowMicros();
>>>>>>> 8eedf13a
      bg_cv_.Wait();
      stall_level0_num_files_ += env_->NowMicros() - t1;
    } else {
      // Attempt to switch to a new memtable and trigger compaction of old
      DelayLoggingAndReset();
      assert(versions_->PrevLogNumber() == 0);
      uint64_t new_log_number = versions_->NewFileNumber();
      WritableFile* lfile = NULL;
      s = env_->NewWritableFile(LogFileName(dbname_, new_log_number), &lfile);
      if (!s.ok()) {
        // Avoid chewing through file number space in a tight loop.
	versions_->ReuseFileNumber(new_log_number);
        break;
      }
      delete log_;
      delete logfile_;
      logfile_ = lfile;
      logfile_number_ = new_log_number;
      log_ = new log::Writer(lfile);
      imm_.Add(mem_);
      mem_ = new MemTable(internal_comparator_, NumberLevels());
      mem_->Ref();
      force = false;   // Do not force another compaction if have room
      MaybeScheduleCompaction();
    }
  }
  return s;
}

bool DBImpl::GetProperty(const Slice& property, std::string* value) {
  value->clear();

  MutexLock l(&mutex_);
  Slice in = property;
  Slice prefix("leveldb.");
  if (!in.starts_with(prefix)) return false;
  in.remove_prefix(prefix.size());

  if (in.starts_with("num-files-at-level")) {
    in.remove_prefix(strlen("num-files-at-level"));
    uint64_t level;
    bool ok = ConsumeDecimalNumber(&in, &level) && in.empty();
    if (!ok || (int)level >= NumberLevels()) {
      return false;
    } else {
      char buf[100];
      snprintf(buf, sizeof(buf), "%d",
               versions_->NumLevelFiles(static_cast<int>(level)));
      *value = buf;
      return true;
    }
  } else if (in == "stats") {
    char buf[1000];
    uint64_t total_bytes = 0;
    uint64_t micros_up = env_->NowMicros() - started_at_;
    double seconds_up = micros_up / 1000000.0;

    // Pardon the long line but I think it is easier to read this way.
    snprintf(buf, sizeof(buf),
             "                               Compactions\n"
             "Level  Files Size(MB) Time(sec)  Read(MB) Write(MB)    Rn(MB)  Rnp1(MB)  Wnew(MB) Amplify Read(MB/s) Write(MB/s)      Rn     Rnp1     Wnp1     NewW    Count\n"
             "------------------------------------------------------------------------------------------------------------------------------------------------------------\n"
             );
    value->append(buf);
    for (int level = 0; level < NumberLevels(); level++) {
      int files = versions_->NumLevelFiles(level);
      if (stats_[level].micros > 0 || files > 0) {
        int64_t bytes_read = stats_[level].bytes_readn +
                             stats_[level].bytes_readnp1;
        int64_t bytes_new = stats_[level].bytes_written -
                            stats_[level].bytes_readnp1;
        double amplify = (stats_[level].bytes_readn == 0)
            ? 0.0
            : (stats_[level].bytes_written + stats_[level].bytes_readnp1) /
                (double) stats_[level].bytes_readn;

        total_bytes += bytes_read + stats_[level].bytes_written;
        snprintf(
            buf, sizeof(buf),
            "%3d %8d %8.0f %9.0f %9.0f %9.0f %9.0f %9.0f %9.0f %7.1f %9.1f %11.1f %8d %8d %8d %8d %8d\n",
            level,
            files,
            versions_->NumLevelBytes(level) / 1048576.0,
            stats_[level].micros / 1e6,
            bytes_read / 1048576.0,
            stats_[level].bytes_written / 1048576.0,
            stats_[level].bytes_readn / 1048576.0,
            stats_[level].bytes_readnp1 / 1048576.0,
            bytes_new / 1048576.0,
            amplify,
            bytes_read / 1048576.0 / seconds_up,
            stats_[level].bytes_written / 1048576.0 / seconds_up,
            stats_[level].files_in_leveln,
            stats_[level].files_in_levelnp1,
            stats_[level].files_out_levelnp1,
            stats_[level].files_out_levelnp1 - stats_[level].files_in_levelnp1,
            stats_[level].count);
        value->append(buf);
      }
    }

    snprintf(buf, sizeof(buf),
             "Amplification: %.1f rate, %.2f GB in, %.2f GB out\n",
             (double) total_bytes / stats_[0].bytes_written,
             stats_[0].bytes_written / (1048576.0 * 1024),
             total_bytes / (1048576.0 * 1024));
    value->append(buf);

    snprintf(buf, sizeof(buf), "Uptime(secs): %.1f\n", seconds_up);
    value->append(buf);

    snprintf(buf, sizeof(buf),
            "Stalls(secs): %.3f level0_slowdown, %.3f level0_numfiles, "
            "%.3f memtable_compaction\n",
            stall_level0_slowdown_ / 1000000.0,
            stall_level0_num_files_ / 1000000.0,
            stall_memtable_compaction_ / 1000000.0);
    value->append(buf);

    return true;
  } else if (in == "sstables") {
    *value = versions_->current()->DebugString();
    return true;
  }

  return false;
}

void DBImpl::GetApproximateSizes(
    const Range* range, int n,
    uint64_t* sizes) {
  // TODO(opt): better implementation
  Version* v;
  {
    MutexLock l(&mutex_);
    versions_->current()->Ref();
    v = versions_->current();
  }

  for (int i = 0; i < n; i++) {
    // Convert user_key into a corresponding internal key.
    InternalKey k1(range[i].start, kMaxSequenceNumber, kValueTypeForSeek);
    InternalKey k2(range[i].limit, kMaxSequenceNumber, kValueTypeForSeek);
    uint64_t start = versions_->ApproximateOffsetOf(v, k1);
    uint64_t limit = versions_->ApproximateOffsetOf(v, k2);
    sizes[i] = (limit >= start ? limit - start : 0);
  }

  {
    MutexLock l(&mutex_);
    v->Unref();
  }
}

inline void DBImpl::DelayLoggingAndReset() {
  if (delayed_writes_ > 0) {
    Log(options_.info_log, "delayed %d write...\n", delayed_writes_ );
    delayed_writes_ = 0;
  }
}

// Default implementations of convenience methods that subclasses of DB
// can call if they wish
Status DB::Put(const WriteOptions& opt, const Slice& key, const Slice& value) {
  WriteBatch batch;
  batch.Put(key, value);
  return Write(opt, &batch);
}

Status DB::Delete(const WriteOptions& opt, const Slice& key) {
  WriteBatch batch;
  batch.Delete(key);
  return Write(opt, &batch);
}

DB::~DB() { }

Status DB::Open(const Options& options, const std::string& dbname,
                DB** dbptr) {
  *dbptr = NULL;

  DBImpl* impl = new DBImpl(options, dbname);
  impl->mutex_.Lock();
  VersionEdit edit(impl->NumberLevels());
  Status s = impl->Recover(&edit); // Handles create_if_missing, error_if_exists
  if (s.ok()) {
    uint64_t new_log_number = impl->versions_->NewFileNumber();
    WritableFile* lfile;
    s = options.env->NewWritableFile(LogFileName(dbname, new_log_number),
                                     &lfile);
    if (s.ok()) {
      edit.SetLogNumber(new_log_number);
      impl->logfile_ = lfile;
      impl->logfile_number_ = new_log_number;
      impl->log_ = new log::Writer(lfile);
      s = impl->versions_->LogAndApply(&edit, &impl->mutex_);
    }
    if (s.ok()) {
      impl->DeleteObsoleteFiles();
      impl->MaybeScheduleCompaction();
      impl->MaybeScheduleLogDBDeployStats();
    }
  }
  impl->mutex_.Unlock();
  if (s.ok()) {
    *dbptr = impl;
  } else {
    delete impl;
  }
  return s;
}

Snapshot::~Snapshot() {
}

Status DestroyDB(const std::string& dbname, const Options& options) {
  Env* env = options.env;
  std::vector<std::string> filenames;
  // Ignore error in case directory does not exist
  env->GetChildren(dbname, &filenames);
  if (filenames.empty()) {
    return Status::OK();
  }

  FileLock* lock;
  const std::string lockname = LockFileName(dbname);
  Status result = env->LockFile(lockname, &lock);
  if (result.ok()) {
    uint64_t number;
    FileType type;
    for (size_t i = 0; i < filenames.size(); i++) {
      if (ParseFileName(filenames[i], &number, &type) &&
          type != kDBLockFile) {  // Lock file will be deleted at end
        Status del = env->DeleteFile(dbname + "/" + filenames[i]);
        if (result.ok() && !del.ok()) {
          result = del;
        }
      }
    }
    env->UnlockFile(lock);  // Ignore error since state is already gone
    env->DeleteFile(lockname);
    env->DeleteDir(dbname);  // Ignore error in case dir contains other files
  }
  return result;
}

//
// A global method that can dump out the build version
void dumpLeveldbBuildVersion(Logger * log) {
  Log(log, "Git sha %s", leveldb_build_git_sha);
  Log(log, "Git datetime %s", leveldb_build_git_datetime);
  Log(log, "Compile time %s %s", leveldb_build_compile_time, leveldb_build_compile_date);
}

}  // namespace leveldb<|MERGE_RESOLUTION|>--- conflicted
+++ resolved
@@ -162,14 +162,11 @@
       logger_(NULL),
       disable_delete_obsolete_files_(false),
       delete_obsolete_files_last_run_(0),
-<<<<<<< HEAD
-      delayed_writes_(0) {
-=======
       stall_level0_slowdown_(0),
       stall_memtable_compaction_(0),
       stall_level0_num_files_(0),
-      started_at_(options.env->NowMicros()) {
->>>>>>> 8eedf13a
+      started_at_(options.env->NowMicros()),
+      delayed_writes_(0) {
   mem_->Ref();
 
   env_->GetAbsolutePath(dbname, &db_absolute_path_);
@@ -1357,9 +1354,6 @@
     stats.bytes_written += compact->outputs[i].file_size;
   }
 
-  int MBpersec = ((stats.bytes_read + stats.bytes_written))
-                                     /stats.micros;
-
   mutex_.Lock();
   stats_[compact->compaction->level() + 1].Add(stats);
 
@@ -1372,10 +1366,6 @@
   }
   VersionSet::LevelSummaryStorage tmp;
   Log(options_.info_log,
-<<<<<<< HEAD
-      "compacted to: %s %d MBytes/sec", versions_->LevelSummary(&tmp),
-                                       MBpersec);
-=======
       "compacted to: %s, %.1f MB/sec, level %d, files in(%d, %d) out(%d) "
       "MB in(%.1f, %.1f) out(%.1f), amplify(%.1f)\n",
       versions_->LevelSummary(&tmp),
@@ -1389,7 +1379,6 @@
       (stats.bytes_written + stats.bytes_readnp1) /
           (double) stats.bytes_readn);
 
->>>>>>> 8eedf13a
   return status;
 }
 
@@ -1707,13 +1696,9 @@
     } else if (versions_->NumLevelFiles(0) >=
 		options_.level0_stop_writes_trigger) {
       // There are too many level-0 files.
-<<<<<<< HEAD
       DelayLoggingAndReset();
+      uint64_t t1 = env_->NowMicros();
       Log(options_.info_log, "wait for fewer level0 files...\n");
-=======
-      Log(options_.info_log, "waiting...\n");
-      uint64_t t1 = env_->NowMicros();
->>>>>>> 8eedf13a
       bg_cv_.Wait();
       stall_level0_num_files_ += env_->NowMicros() - t1;
     } else {
